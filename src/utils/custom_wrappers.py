import os
import subprocess
import gymnasium as gym

from typing import Callable
from utils.animation_util import LiveAnimationPlot
from gymnasium.envs.mujoco import MujocoEnv

from gymnasium.wrappers.monitoring import video_recorder
<<<<<<< HEAD

def recursive_set_render_mode(env, mode):
    """
    Sets the render mode for the environment object and all environments that are part of the object.
    """
    try:
        env.unwrapped.render_mode = mode
        env_dict = vars(env.unwrapped)
        for k,v in env_dict.items():
            if isinstance(v, MujocoEnv):
                if k != "unwrapped":
                    recursive_set_render_mode(v, mode)
    except Exception as e:
        print(f"{e}. Error, no valid environment provided")


=======
from moviepy.editor import VideoFileClip, clips_array
>>>>>>> 8e835af3

class DisplayWrapper(gym.Wrapper):
    """
    Display episodes based on step_trigger, episode_trigger or episode_in_epoch_trigger.
    step_trigger uses step_id,
    episode_trigger uses episode_id,
    episode_of_epoch_trigger uses epoch_id and episode_in_epoch_id
    """
    def __init__(
        self,
        env,
        steps_per_epoch = None,
        episode_in_epoch_trigger: Callable[[int], bool] = None,
        episode_trigger: Callable[[int], bool] = None,
        step_trigger: Callable[[int], bool] = None,
        metric_keys = [],
        logger = None,
    ):
        super().__init__(env)

        trigger_count = sum([x is not None for x in [episode_in_epoch_trigger, episode_trigger, step_trigger]])
        assert trigger_count == 1, "Must specify exactly one trigger"
        steps_per_epoch_trigger_count = sum([x is not None for x in [episode_in_epoch_trigger, steps_per_epoch]])
        assert steps_per_epoch_trigger_count != 1, "If episode_in_epoch_trigger is used, steps_per_epoch must be specified"

        self.episode_in_epoch_trigger = episode_in_epoch_trigger
        self.episode_trigger = episode_trigger
        self.step_trigger = step_trigger

        self.step_in_episode_id = 0
        self.episode_in_epoch_id = 0
        self.epoch_id = 0
        self.episode_id = 0
        self.step_id = 0

        self.steps_per_epoch = steps_per_epoch

        self.displaying = False
        self.is_vector_env = getattr(env, "is_vector_env", False)

        self.metric_keys = metric_keys
        self.num_metrics = len(self.metric_keys)
        self.display_metrics = self.num_metrics > 0
        self.animation = LiveAnimationPlot(y_axis_labels=self.metric_keys,
                                           env=self.env) if self.display_metrics else None
        self.logger = logger
        recursive_set_render_mode(self.env, 'human')


    def reset(self, **kwargs):
        observations = self.env.reset(**kwargs)
        if not self.displaying and self._display_enabled():
            self.start_displayer()
        return observations

    def start_displayer(self):
        self.close_displayer()
        # Might be an option to put metric display init here
        self.displaying = True

    def _display_enabled(self):
        if self.step_trigger:
            return self.step_trigger(self.step_id)
        elif self.episode_in_epoch_trigger:
            return self.episode_in_epoch_trigger(self.episode_in_epoch_id, self.epoch_id)
        else:
            return self.episode_trigger(self.episode_id)

    def step(self, action):
        observations, rewards, terminated, truncated, infos = self.env.step(action)

        dones = terminated | truncated

        # increment steps, episodes and epochs
        if self.steps_per_epoch:
            epoch_id_tmp = self.epoch_id
            self.epoch_id = self.step_id // self.steps_per_epoch
            if self.epoch_id > epoch_id_tmp:
                self.episode_in_epoch_id = 0
        self.step_id += 1
        self.step_in_episode_id +=1
        if not self.is_vector_env:
            if dones:
                self.episode_id += 1
                if self.steps_per_epoch:
                    self.episode_in_epoch_id += 1
        elif dones[0]:
            self.episode_id += 1
            if self.steps_per_epoch:
                self.episode_in_epoch_id += 1

        if self.displaying:
            self.env.render()
            # metrics stuff
            if self.display_metrics:
                for i in range(self.num_metrics):
                    self.curr_recorded_value = self.logger.name_to_value[self.metric_keys[i]]
                    self.animation.x_data[i].append(self.step_in_episode_id)
                    self.animation.y_data[i].append(self.curr_recorded_value)
                self.animation.start_animation()

            if not self.is_vector_env:
                if dones:
                    self.close_displayer()
            elif dones[0]:
                self.close_displayer()

        elif self._display_enabled():
            self.start_displayer()

        if not self.is_vector_env:
            if dones:
                self.step_in_episode_id = 0
        elif dones[0]:
            self.step_in_episode_id = 0
        return observations, rewards, terminated, truncated, infos

    def close_displayer(self) -> None:
        if self.displaying:
            # Metric stuff
            if self.display_metrics:
                self.animation.reset_fig()
                # reset data
                self.animation.x_data = [[] for _ in range(len(self.metric_keys))]
                self.animation.y_data = [[] for _ in range(len(self.metric_keys))]
            #close metric displayer
        self.displaying = False


class RecordVideo(gym.Wrapper):
    def __init__(
        self,
        env,
        video_folder: str,
        steps_per_epoch = None,
        episode_in_epoch_trigger: Callable[[int], bool] = None,
        episode_trigger: Callable[[int], bool] = None,
        step_trigger: Callable[[int], bool] = None,
        video_length: int = 0,
        name_prefix: str = "rl-video",
        metric_keys = [],
        logger = None,
    ):
        super(RecordVideo, self).__init__(env)

        trigger_count = sum([x is not None for x in [episode_in_epoch_trigger, episode_trigger, step_trigger]])
        assert trigger_count == 1, "Must specify exactly one trigger"
        steps_per_epoch_trigger_count = sum([x is not None for x in [episode_in_epoch_trigger, steps_per_epoch]])
        assert steps_per_epoch_trigger_count != 1, "If episode_in_epoch_trigger is used, steps_per_epoch must be specified"

        self.episode_in_epoch_trigger = episode_in_epoch_trigger
        self.episode_trigger = episode_trigger
        self.step_trigger = step_trigger

        self.step_in_episode_id = 0
        self.episode_in_epoch_id = 0
        self.epoch_id = 0
        self.episode_id = 0
        self.step_id = 0

        self.steps_per_epoch = steps_per_epoch

        self.video_recorder = None

        self.video_folder = os.path.abspath(video_folder)
        # Create output folder if needed
        if os.path.isdir(self.video_folder):
            logger.warn(
                f"Overwriting existing videos at {self.video_folder} folder (try specifying a different `video_folder` for the `RecordVideo` wrapper if this is not desired)"
            )
        os.makedirs(self.video_folder, exist_ok=True)
        self.base_path = None

        self.name_prefix = name_prefix
        self.video_length = video_length

        self.recording = False
        self.recorded_frames = 0
        self.is_vector_env = getattr(env, "is_vector_env", False)

        self.metric_keys = metric_keys
        self.num_metrics = len(self.metric_keys)
        self.record_metrics = self.num_metrics > 0
        self.animation = LiveAnimationPlot(y_axis_labels=self.metric_keys,
                                           env=self.env) if self.record_metrics else None
        self.logger = logger
        recursive_set_render_mode(self.env, 'rgb_array')

    def reset(self, **kwargs):
        observations = super(RecordVideo, self).reset(**kwargs)
        if not self.recording and self._video_enabled():
            self.start_video_recorder()
        return observations

    def start_video_recorder(self):
        self.close_video_recorder()

        if self.step_trigger:
            video_name = f"{self.name_prefix}-step-{self.step_id}"
        elif self.episode_in_epoch_trigger:
            video_name = f"{self.name_prefix}-epochs-{self.epoch_id}"
        else:
            video_name = f"{self.name_prefix}-episode-{self.episode_id}"

        self.base_path = os.path.join(self.video_folder, video_name)
        # self.env.unwrapped.render_mode = 'rgb_array'
        self.video_recorder = video_recorder.VideoRecorder(
            env=self.env,
            base_path=self.base_path,
            metadata={"step_id": self.step_id, "episode_id": self.episode_id},
        )

        self.video_recorder.capture_frame()
        self.recorded_frames = 1
        self.recording = True

    def _video_enabled(self):
        if self.step_trigger:
            return self.step_trigger(self.step_id)
        elif self.episode_in_epoch_trigger:
            return self.episode_in_epoch_trigger(self.episode_in_epoch_id, self.epoch_id)
        else:
            return self.episode_trigger(self.episode_id)

    def step(self, action):
        observations, rewards, terminated, truncated, infos = super(RecordVideo, self).step(action)

        dones = terminated | truncated

        # increment steps, episodes and epochs
        if self.steps_per_epoch:
            epoch_id_tmp = self.epoch_id
            self.epoch_id = self.step_id // self.steps_per_epoch
            if self.epoch_id > epoch_id_tmp:
                self.episode_in_epoch_id = 0
        self.step_id += 1
        self.step_in_episode_id +=1
        if not self.is_vector_env:
            if dones:
                self.episode_id += 1
                if self.steps_per_epoch:
                    self.episode_in_epoch_id += 1
        elif dones[0]:
            self.episode_id += 1
            if self.steps_per_epoch:
                self.episode_in_epoch_id += 1

        if self.recording:
            # metrics stuff
            if self.record_metrics:
                for i in range(self.num_metrics):
                    self.curr_recorded_value = self.logger.name_to_value[self.metric_keys[i]]
                    self.animation.x_data[i].append(self.step_in_episode_id)
                    self.animation.y_data[i].append(self.curr_recorded_value)
            self.video_recorder.capture_frame()
            self.recorded_frames += 1
            if self.video_length > 0:
                if self.recorded_frames > self.video_length:
                    self.close_video_recorder()
            else:
                if not self.is_vector_env:
                    if dones:
                        self.close_video_recorder()
                elif dones[0]:
                    self.close_video_recorder()

        elif self._video_enabled():
            self.start_video_recorder()

        if not self.is_vector_env:
            if dones:
                self.step_in_episode_id = 0
        elif dones[0]:
            self.step_in_episode_id = 0

        return observations, rewards, terminated, truncated, infos

    def close_video_recorder(self) -> None:
        if self.recording:
            self.video_recorder.close()
            # Metric stuff
            if self.record_metrics:
                self.animation.save_animation(self.base_path + ".metric")
                self.animation.reset_fig()
                # reset data
                self.animation.x_data = [[] for _ in range(len(self.metric_keys))]
                self.animation.y_data = [[] for _ in range(len(self.metric_keys))]
                self.join_animation()
        self.recording = False
        self.recorded_frames = 1

    def join_animation(self):
        self.cmdline = (
            "ffmpeg",
            "-nostats",
            "-loglevel",
            "error",  # suppress warnings
            "-y",
            # input
            "-i",
            self.base_path + ".mp4",
            "-i",
            self.base_path + ".metric.mp4",
            # output
            "-filter_complex",
            "hstack",
            self.base_path + ".joint.mp4",
        )

        # determine largest width and height of both videos
        render_clip = VideoFileClip(self.base_path + ".mp4")
        metric_clip = VideoFileClip(self.base_path + ".metric.mp4")

        # Keeping this commented here, just in case we need the padding in the future.
        # I think that clip_array pads automatically.

        # max_width = max(render_clip.w, metric_clip.w)
        # max_height = max(render_clip.h, metric_clip.h)

        # pad both videos to larger width and height.
        # if render_clip.w < max_width:
        #     left_margin = (max_width - render_clip.w) // 2
        #     right_margin = max_width - render_clip.w - left_margin
        #     render_clip.margin(left=left_margin, right=right_margin)
        #
        # if metric_clip.w < max_width:
        #     left_margin = (max_width - metric_clip.w) // 2
        #     right_margin = max_width - metric_clip.w - left_margin
        #     metric_clip.margin(left=left_margin, right=right_margin)
        #
        # if render_clip.h < max_height:
        #     top_margin = (max_height - render_clip.h) // 2
        #     bot_margin = max_height - render_clip.h - top_margin
        #     render_clip.margin(top=top_margin, right=bot_margin)
        #
        # if metric_clip.h < max_height:
        #     top_margin = (max_height - metric_clip.h) // 2
        #     bot_margin = max_height - metric_clip.h - top_margin
        #     metric_clip.margin(top=top_margin, right=bot_margin)

        joint_clip = clips_array([[render_clip, metric_clip]])
        joint_clip.write_videofile(self.base_path + ".joint.mp4")<|MERGE_RESOLUTION|>--- conflicted
+++ resolved
@@ -7,7 +7,7 @@
 from gymnasium.envs.mujoco import MujocoEnv
 
 from gymnasium.wrappers.monitoring import video_recorder
-<<<<<<< HEAD
+from moviepy.editor import VideoFileClip, clips_array
 
 def recursive_set_render_mode(env, mode):
     """
@@ -24,9 +24,6 @@
         print(f"{e}. Error, no valid environment provided")
 
 
-=======
-from moviepy.editor import VideoFileClip, clips_array
->>>>>>> 8e835af3
 
 class DisplayWrapper(gym.Wrapper):
     """
