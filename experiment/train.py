--- conflicted
+++ resolved
@@ -15,12 +15,7 @@
 import ideas_envs.register_envs
 import ideas_envs.wrappers.utils
 from stable_baselines3.common import logger
-<<<<<<< HEAD
-from util.custom_logger import MatplotlibOutputFormat, FixedHumanOutputFormat
-=======
 from util.custom_logger import MatplotlibCSVOutputFormat, FixedHumanOutputFormat
-from stable_baselines3.common.evaluation import evaluate_policy
->>>>>>> 12af2bdb
 from stable_baselines3.common.env_checker import check_env
 from util.compat_wrappers import make_robustGoalConditionedHierarchicalEnv, make_robustGoalConditionedModel
 from util.custom_eval_callback import CustomEvalCallback
@@ -58,13 +53,7 @@
 
     # Create the callback list
     callback = CallbackList([checkpoint_callback, eval_callback])
-<<<<<<< HEAD
     baseline.learn(total_timesteps=total_steps, callback=callback, log_interval=None)
-=======
-
-    model.learn(total_timesteps=total_steps, callback=callback, log_interval=None)
->>>>>>> 12af2bdb
-
     train_env.close()
     eval_env.close()
     logger.info("Training finished!")
@@ -144,7 +133,6 @@
     if class_list:
         kwargs['layer_class'] = class_list[0]
         if len(class_list) > 1:
-<<<<<<< HEAD
             kwargs['sub_layer_classes'] = class_list[1:]
 
     logger.info("Starting process id: {}".format(os.getpid()))
@@ -154,61 +142,7 @@
 
     logger.configure(folder=run_dir, format_strings=['csv', 'tensorboard'])
     plot_cols = cfg['plot_eval_cols']
-    logger.Logger.CURRENT.output_formats.append(MatplotlibOutputFormat(run_dir, cfg['plot_at_most_every_secs'], cols_to_plot=plot_cols))
-=======
-            policy_args['sub_model_classes'] = class_list[1:]
-
-    kwargs['pid'] = os.getpid()
-    logger.info("Starting process id: {}".format(kwargs['pid']))
-    ctr = kwargs['try_start_idx']
-    max_ctr = kwargs['max_try_idx']
-    path_params_names = config.PATH_CONFIG_PARAMS + ALL_PATH_CONFIG_PARAMS
-    path_params = {param:kwargs[param] for param in path_params_names}
-    starting_epoch = 0
-    if kwargs['restore_policy'] is not None:
-        params_file = '/'.join(kwargs['restore_policy'].split("/")[:-1]) + '/params.json'
-        try:
-            with open(params_file, 'r') as f:
-                loaded_params = json.load(f)
-                kwargs['seed'] = loaded_params['seed']
-                kwargs['logdir'] = loaded_params['logdir']
-            starting_epoch = int(get_last_epoch_from_logdir(kwargs['logdir'])) + 1
-            for k,v in loaded_params.items():
-                if k in kwargs.keys() and k != 'pid':
-                    assert kwargs[k] == v, "Error loaded parameter {} = {} does not match configuration: {} = {}".format(k,v,k,kwargs[k])
-        except Exception:
-            logger.warn("Warning, could not determine random seed of loaded model because params.csv is missing.")
-
-    git_label = get_git_label()
-    if git_label != '':
-        data_basedir = os.path.join(kwargs['base_logdir'], git_label, kwargs['env'])
-    else:
-        data_basedir = os.path.join(kwargs['base_logdir'], 'experiments', kwargs['env'])
-    logger.info("Data base dir: {} ".format(data_basedir))
-    if 'logdir' not in kwargs.keys():
-        logdir = 'data'
-        subdir_exists = True
-        while subdir_exists:
-            param_subdir = get_subdir_by_params(path_params, ctr)
-            logdir = os.path.join(data_basedir, param_subdir)
-            subdir_exists = os.path.exists(logdir)
-            ctr += 1
-        trial_no = ctr - 1
-        kwargs['logdir'] = logdir
-        if trial_no > max_ctr:
-            logger.info("Already collected enough data for this parameterization.")
-            sys.exit()
-        logger.info("Trying this config for {}th time. ".format(trial_no))
-
-    if kwargs['seed'] == 0:
-        kwargs['seed'] = int(time.time())
-    log_dict(kwargs, logger)
-
-    logger.configure(folder=kwargs['logdir'],
-                     format_strings=[])
-    plot_cols = kwargs['plot_eval_cols'].split(',')
-    logger.Logger.CURRENT.output_formats.append(MatplotlibCSVOutputFormat(kwargs['logdir'], kwargs['plot_at_most_every_secs'], cols_to_plot=plot_cols))
->>>>>>> 12af2bdb
+    logger.Logger.CURRENT.output_formats.append(MatplotlibCSVOutputFormat(run_dir, cfg['plot_at_most_every_secs'], cols_to_plot=plot_cols))
     logger.Logger.CURRENT.output_formats.append(FixedHumanOutputFormat(sys.stdout))
     logger.Logger.CURRENT.output_formats.append(FixedHumanOutputFormat(os.path.join(run_dir, "train.log")))
 
