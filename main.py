import os
import time
import importlib
import hydra
from omegaconf import DictConfig, OmegaConf
import mlflow
import gym
import wandb

from stable_baselines3.her.her import HerReplayBuffer
from stable_baselines3.common.callbacks import CheckpointCallback, CallbackList
from stable_baselines3.common.vec_env import DummyVecEnv

from custom_envs.register_envs import register_custom_envs
from util.util import get_git_label, set_global_seeds, get_train_video_schedule, get_eval_video_schedule, \
    avoid_start_learn_before_first_episode_finishes
from util.mlflow_util import setup_mlflow, get_hyperopt_score, log_params_from_omegaconf_dict
from util.custom_logger import setup_logger
from util.custom_callbacks import EarlyStopCallback, DisplayMetricCallBack, EvalCallback
from util.custom_wrappers import DisplayWrapper

from custom_algorithms.oo_sac.oo_blocks_adapter import OOBlocksAdapter
from custom_algorithms.oo_sac.oo_wrapper import OOWrappper
from custom_algorithms.oo_sac.oo_wrapper import apply_oo_wrapper
from custom_callbacks.oo_eval_callback import OOEvalCallback

# make git_label available in hydra
OmegaConf.register_new_resolver("git_label", get_git_label)


def get_env_instance(cfg, logger):
    def is_rlbench_env(env_name):
        return env_name.endswith('-state-v0') or cfg.env.endswith('-vision-v0')

    def is_coppelia_env(env_name):
        return env_name.startswith('Cop')

    if is_rlbench_env(cfg.env) or is_coppelia_env(cfg.env):
        render_mode = None
        if cfg.render == 'display':
            render_mode = 'human'
        if cfg.render == 'record':
            render_mode = 'rgb_array'
        # there can be only one PyRep instance per process, therefore train_env == eval_env
        if is_rlbench_env(cfg.env):
            from custom_envs.wrappers.rl_bench_wrapper import RLBenchWrapper
            rlbench_env = gym.make(cfg.env, render_mode=render_mode, **cfg.env_kwargs)
            train_env = RLBenchWrapper(rlbench_env, "train")
            eval_env = RLBenchWrapper(rlbench_env, "eval")
        else:
            train_env = gym.make(cfg.env, render_mode=render_mode, **cfg.env_kwargs)
            eval_env = gym.make(cfg.env, render_mode=render_mode, **cfg.env_kwargs)
    else:
        train_env = gym.make(cfg.env, **cfg.env_kwargs)
        eval_env = gym.make(cfg.env, **cfg.env_kwargs)

    if cfg.algorithm.name.startswith('oo_'):
        train_env.env = apply_oo_wrapper(train_env.env, cfg.n_attrs, cfg.n_objects)
        eval_env.env = apply_oo_wrapper(eval_env.env, cfg.n_attrs, cfg.n_objects)

    # wrappers for rendering
    if cfg.render == 'display':
        train_env = DisplayWrapper(train_env, cfg.render_freq, epoch_steps=cfg.eval_after_n_steps)
    if cfg.render == 'display':
        eval_env = DisplayWrapper(eval_env, cfg.render_freq, epoch_episodes=cfg.n_test_rollouts)
    if cfg.render == 'record':
        train_env = gym.wrappers.RecordVideo(env=train_env,
                                             video_folder=logger.get_dir() + "/videos",
                                             name_prefix="train",
                                             step_trigger=get_train_video_schedule(cfg.eval_after_n_steps
                                                                                   * cfg.render_freq))
    if cfg.render == 'record':
        eval_env = gym.wrappers.RecordVideo(env=eval_env,
                                            video_folder=logger.get_dir() + "/videos",
                                            name_prefix="eval",
                                            episode_trigger=get_eval_video_schedule(cfg.render_freq,
                                                                                    cfg.n_test_rollouts))

    # The following gym wrappers can be added via commandline parameters,
    # e.g. use +flatten_obs to use the FlattenObservation wrapper
    if 'flatten_obs' in cfg and cfg.flatten_obs:
        train_env = gym.wrappers.FlattenObservation(train_env)
        eval_env = gym.wrappers.FlattenObservation(eval_env)

    if 'clip_action' in cfg and cfg.clip_action:
        train_env = gym.wrappers.ClipAction(train_env)
        eval_env = gym.wrappers.ClipAction(eval_env)

    if 'normalize_obs' in cfg and cfg.normalize_obs:
        train_env = gym.wrappers.NormalizeObservation(train_env)
        eval_env = gym.wrappers.NormalizeReward(eval_env)

    if 'normalize_reward' in cfg and cfg.normalize_reward:
        train_env = gym.wrappers.NormalizeReward(train_env)
        eval_env = gym.wrappers.NormalizeReward(eval_env)

    if 'time_aware_observation' in cfg and cfg.time_aware_observation:
        train_env = gym.wrappers.TimeAwareObservation(train_env)
        eval_env = gym.wrappers.TimeAwareObservation(eval_env)

    # At last, wrap in DummyVecEnv. This has to be the last wrapper, because it breaks the .unwrapped attribute.
    train_env = DummyVecEnv([lambda: train_env])
    eval_env = DummyVecEnv([lambda: eval_env])

    return train_env, eval_env


def get_algo_instance(cfg, logger, env):
    algo_name = cfg['algorithm'].name
    alg_kwargs = OmegaConf.to_container(cfg.algorithm)
    del alg_kwargs['name']  # remove name as we pass all arguments to the model constructor
    try:
        baseline_class = getattr(importlib.import_module('stable_baselines3.' + algo_name), algo_name.upper())
    except ModuleNotFoundError:
        baseline_class = getattr(importlib.import_module('custom_algorithms.' + algo_name), algo_name.upper())
    if 'replay_buffer_class' in alg_kwargs and alg_kwargs['replay_buffer_class'] == 'HerReplayBuffer':
        alg_kwargs['replay_buffer_class'] = HerReplayBuffer
        alg_kwargs = avoid_start_learn_before_first_episode_finishes(alg_kwargs, env)
    if cfg.restore_policy is not None:
        baseline = baseline_class.load(cfg.restore_policy, env=env, **alg_kwargs)
    else:
        baseline = baseline_class(env=env, **alg_kwargs)
    baseline.set_logger(logger)
    return baseline


def create_callbacks(cfg, logger, eval_env):
    callback = []
    display_metric_callback_test = None

    if (cfg.render == 'display' or cfg.render == 'record'):
        save_anim = True if cfg.render == 'record' else False
        # for training
        display_metric_callback_train = DisplayMetricCallBack(cfg.render_metrics_train, logger,
                                                              episodic=cfg.render_episodic,
                                                              save_anim=save_anim,display_nth_rollout=cfg.render_freq)
        callback.append(display_metric_callback_train)
        # for testing

        # custom callback necessary for eval metric viz
        # If display_metric_callback_test stays None --> no metric visualization
        display_metric_callback_test = DisplayMetricCallBack(cfg.render_metrics_test, logger,
                                                            episodic=cfg.render_episodic,
                                                            save_anim=save_anim,display_nth_rollout=cfg.render_freq)

    if cfg.save_model_freq > 0:
        checkpoint_callback = CheckpointCallback(save_freq=cfg.save_model_freq, save_path=logger.get_dir(), verbose=1)
        callback.append(checkpoint_callback)
<<<<<<< HEAD
    # Create the callback list
    if cfg.algorithm.name.startswith("oo_"):
        eval_callback = OOEvalCallback(eval_env, n_eval_episodes=cfg.n_test_rollouts, eval_freq=cfg.eval_after_n_steps,
                                     log_path=logger.get_dir(), best_model_save_path=None, render=False, warn=False)
    else:
        eval_callback = EvalCallback(eval_env, n_eval_episodes=cfg.n_test_rollouts, eval_freq=cfg.eval_after_n_steps,
                                     log_path=logger.get_dir(), best_model_save_path=None, render=False, warn=False)
=======

    eval_callback = EvalCallback(eval_env, n_eval_episodes=cfg.n_test_rollouts, eval_freq=cfg.eval_after_n_steps,
                                 log_path=logger.get_dir(), best_model_save_path=logger.get_dir(), render=False, warn=False,
                                 callback_metric_viz=display_metric_callback_test)
>>>>>>> 2fbe34ce
    callback.append(eval_callback)
    early_stop_callback = EarlyStopCallback(metric=cfg.early_stop_data_column, eval_freq=cfg.eval_after_n_steps,
                                            threshold=cfg.early_stop_threshold, n_episodes=cfg.early_stop_last_n)
    callback.append(early_stop_callback)
    callback = CallbackList(callback)
    return callback


@hydra.main(config_name="main", config_path="conf")
def main(cfg: DictConfig) -> (float, int):
    run_dir = os.getcwd()
    if cfg.restore_policy is not None:
        run_dir = os.path.split(cfg.restore_policy)[:-1][0]
        run_dir = run_dir + "_restored"
    run_name = cfg['algorithm']['name'] + '_' + cfg['env']

    register_custom_envs()
    setup_mlflow(cfg)

    with mlflow.start_run(run_name=run_name) as mlflow_run:
        mlflow.log_param('log_dir', run_dir)
        logger = setup_logger(run_dir, run_name, cfg)
        run_id = mlflow.active_run().info.run_id
        print(f"Active mlflow run_id: {run_id}")
        log_params_from_omegaconf_dict(cfg)
        OmegaConf.save(config=cfg, f='params.yaml')
        if cfg['seed'] == 0:
            cfg['seed'] = int(time.time())
        set_global_seeds(cfg.seed)

        train_env, eval_env = get_env_instance(cfg, logger)

        baseline = get_algo_instance(cfg, logger, train_env)

        callback = create_callbacks(cfg, logger, eval_env)

        logger.info("Launching training")
        training_finished = False
        total_steps = cfg.eval_after_n_steps * cfg.n_epochs
        try:
            baseline.learn(total_timesteps=total_steps, callback=callback, log_interval=None)
            training_finished = True
            logger.info("Training finished!")
            # Save model when training is finished
            p = logger.get_dir() + "/rl_model_finished"
            logger.info(f"Saving policy to {p}")
            baseline.save(path=p)
        except ValueError as e:
            if e.args[0].startswith("Expected parameter loc"):
                logger.error(f"The experiment failed with error {e}")
                logger.error("If this error happened because of a tensor with NaNs in it, "
                             "that is probably because the chosen hyperparameters made the algorithm unstable.")
            else:
                raise e
        train_env.close()
        eval_env.close()

        # after training
        if training_finished:
            hyperopt_score, n_epochs = get_hyperopt_score(cfg, mlflow_run)
        else:
            hyperopt_score, n_epochs = -1, cfg["n_epochs"]
        logger.info(f"Hyperopt score: {hyperopt_score}, epochs: {n_epochs}.")
        mlflow.log_metric("hyperopt_score", hyperopt_score)
        with open(os.path.join(run_dir, 'train.log'), 'r') as logfile:
            log_text = logfile.read()
            mlflow.log_text(log_text, 'train.log')
        if cfg["wandb"]:
            wandb.log({"hyperopt_score": hyperopt_score})
            wandb.finish()

    return hyperopt_score, n_epochs, run_id


if __name__ == '__main__':
    main()<|MERGE_RESOLUTION|>--- conflicted
+++ resolved
@@ -146,20 +146,10 @@
     if cfg.save_model_freq > 0:
         checkpoint_callback = CheckpointCallback(save_freq=cfg.save_model_freq, save_path=logger.get_dir(), verbose=1)
         callback.append(checkpoint_callback)
-<<<<<<< HEAD
-    # Create the callback list
-    if cfg.algorithm.name.startswith("oo_"):
-        eval_callback = OOEvalCallback(eval_env, n_eval_episodes=cfg.n_test_rollouts, eval_freq=cfg.eval_after_n_steps,
-                                     log_path=logger.get_dir(), best_model_save_path=None, render=False, warn=False)
-    else:
-        eval_callback = EvalCallback(eval_env, n_eval_episodes=cfg.n_test_rollouts, eval_freq=cfg.eval_after_n_steps,
-                                     log_path=logger.get_dir(), best_model_save_path=None, render=False, warn=False)
-=======
 
     eval_callback = EvalCallback(eval_env, n_eval_episodes=cfg.n_test_rollouts, eval_freq=cfg.eval_after_n_steps,
                                  log_path=logger.get_dir(), best_model_save_path=logger.get_dir(), render=False, warn=False,
                                  callback_metric_viz=display_metric_callback_test)
->>>>>>> 2fbe34ce
     callback.append(eval_callback)
     early_stop_callback = EarlyStopCallback(metric=cfg.early_stop_data_column, eval_freq=cfg.eval_after_n_steps,
                                             threshold=cfg.early_stop_threshold, n_episodes=cfg.early_stop_last_n)
