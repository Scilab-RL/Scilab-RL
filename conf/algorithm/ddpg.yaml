name: 'ddpg'

verbose: True

<<<<<<< HEAD
policy: 'MultiInputPolicy'
=======
replay_buffer_class: HerReplayBuffer  # ++algorithm.replay_buffer_class=null to not use HER
>>>>>>> 22cf2020
<|MERGE_RESOLUTION|>--- conflicted
+++ resolved
@@ -2,8 +2,6 @@
 
 verbose: True
 
-<<<<<<< HEAD
-policy: 'MultiInputPolicy'
-=======
 replay_buffer_class: HerReplayBuffer  # ++algorithm.replay_buffer_class=null to not use HER
->>>>>>> 22cf2020
+
+policy: 'MultiInputPolicy'